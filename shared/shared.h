--- conflicted
+++ resolved
@@ -214,12 +214,7 @@
   int count;
   void *data;
 } Array;
-<<<<<<< HEAD
 
 EXPORT CARP_PLATFORM platform() {
 	return carp_get_platform();
 }
-
-#endif
-=======
->>>>>>> 04141a53

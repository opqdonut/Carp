--- conflicted
+++ resolved
@@ -210,15 +210,7 @@
   v2->y = 200.0f;
   return v2;
 }
-<<<<<<< HEAD
-
-typedef struct {
-  int count;
-  void *data;
-} Array;
 
 EXPORT CARP_PLATFORM platform() {
 	return carp_get_platform();
 }
-=======
->>>>>>> 75907c30

;; Gotchas
;; * Unloading of function/dylib doesn't work after another function has linked to it during its compilation.
;; * Variable shadowing doesn't work properly when referencing itself

;; How to add forms
;; 1. Make the ast generator generate a new kind of AST :node for the form (see above)
;; 2. The AST node should generate new type vars for all places where the type is unknown
;; 3. Make the constraint generator generate type constraints for the node
;; 4. Extend the function (assign-types) that substitute type variables for concrete types in the AST
;; 5. TODO: Make the borrow checker know about the node, if needed
;; 6. Make the C generator spit out beautiful C for the AST node
;; 7. Profit!

(load-lisp (str carp-dir "lisp/error_codes.carp"))
(load-lisp (str carp-dir "lisp/compiler_helpers.carp"))
(load-lisp (str carp-dir "lisp/ast.carp"))
(load-lisp (str carp-dir "lisp/infer_types.carp"))
(load-lisp (str carp-dir "lisp/generate_names.carp"))
(load-lisp (str carp-dir "lisp/calculate_lifetimes.carp"))
(load-lisp (str carp-dir "lisp/builder.carp"))
(load-lisp (str carp-dir "lisp/func_deps.carp"))
(load-lisp (str carp-dir "lisp/generics.carp"))

(def platform-specifics
  (if (windows?)
    {:dylib-extension ".dll"
     :link-extension ".lib"
     :include-flag "/I"
     :linkdir-flag "/link /NOLOGO /LIBPATH:"}
    {:dylib-extension ".so"
     :link-extension ".so"
     :include-flag "-I"
     :linkdir-flag "-L"}))

(defn annotate-ast (ast)
  (annotate-ast-internal ast false nil))

(defn annotate-ast-internal (ast bake-deps func-signature-if-generic)
  (let [ast-func-deps (find-func-deps ast bake-deps)
        ast-typed (infer-types ast-func-deps func-signature-if-generic)
        ast-named (generate-names (copy {}) ast-typed)
        ast-lifetimes (calculate-lifetimes ast-named)
        ast-generics (visit-generic-funcs ast-lifetimes)
        ;;_ (println (str "ast:\n" ast-generics))
        ]
    ast-generics))

;; WARNING: These two helper functions don't know the name of the functions
;; so they will mess upp self-recursive functions since they will think that
;; they are refering to other functions and bake those:
(defn ann (lambda) (annotate-ast (lambda-to-ast (code lambda))))
(defn sign (lambda) (:type (ann lambda)))

(defn check-for-ref-return (ast)
  (let [t (:type ast)]
    (when (ref? (nth t 2)) (error (str "Return type of function '" (:name ast) "' is a reference: " (pretty-signature t))))))

(def header-files (list "\"functions.h\"" "\"shared.h\""))

(def baked-funcs {})
(def baked-primops ())

(defn add-func! (func-name func-proto func-dylib)
  (swap! baked-funcs (fn (fs) (assoc fs func-name {:func-name func-name
                                                   :func-proto func-proto
                                                   :func-dylib func-dylib}))))

(defn func-baked? [func-name]
  (not (nil? (get-maybe baked-funcs func-name))))

(def log-unloading-of-dylibs false)

;; Takes the name of a function and unloads it if it is in the list of baked functions
(defn unload-if-necessary (func-name)
  (let [baked-func (get-maybe baked-funcs func-name)]
    (when (not (nil? baked-func))
      (let [dylib (get baked-func :func-dylib)]
        (do (when log-unloading-of-dylibs
              (println (str "Unloading dylib " dylib " for function " func-name ".")))
            (unload-dylib dylib)
            (dict-remove! baked-funcs func-name))))))

(defn recompile [func-name]
  (let [function-symbol (symbol func-name)
        func (eval function-symbol)]
    (if (foreign? func)
      (let [func-code (meta-get func :code)]
        (do
          (println (str "Recompiling baked function '" func-name "' using original code: " func-code))
          (eval (list 'def (symbol func-name) func-code))
          (bake-internal (new-builder) func-name func-code '() false)
          ))
      (if (lambda? func)
        (let [func-code (code (eval (symbol func-name)))]
          (do
            (println (str "Compiling dynamic (lambda) function '" func-name "' using its code: " func-code))
            (bake-internal (new-builder) func-name func-code '() false)))
        (error (str "What is this: " func))))))

(defn unload-all-baked ()
  (join "\n" (map (fn (x) (str (unload-dylib (:func-dylib x)))) (values baked-funcs))))

(def types {})

(defn add-type! [type-name type-definition]
  (swap! types (fn (ts) (assoc ts type-name {:type-name type-name
                                             :type-definition type-definition}))))

;; Saves the signatures of all the baked functions to a header file so that they can include each other
(defn save-function-prototypes ()
  (save (str out-dir "functions.h")
        (str
         "#include <shared.h>\n"
         "//Types:\n"
         (join "\n" (map :type-definition (values types)))
         "\n\n//Functions:\n"
         (join "\n" (map :func-proto (values baked-funcs))))))

;; Keys:   Names of functions (strings)
;; Values: A list of all the functions that depend on this particular function
(def function-dependency-graph {})

(defn add-function-dependency! [target-function name-of-depending-function]
  (let [current-list (get-maybe function-dependency-graph target-function)]
    (reset! function-dependency-graph (assoc function-dependency-graph target-function (cons name-of-depending-function current-list)))))

(defn link-libs (dependencies)
  (join " " (map (fn (f) (str out-dir (c-ify-name (str f)) (:link-extension platform-specifics))) dependencies)))

(defn include-paths ()
  (str (:include-flag platform-specifics) "/usr/local/include " (:include-flag platform-specifics) carp-dir "/shared"))

(defn lib-paths ()
  (if (windows?)
    ""
    (str (:linkdir-flag platform-specifics) "/usr/local/lib/ -lglfw3")))

(defn framework-paths ()
  (if (windows?)
    ""
    "-framework OpenGL -framework Cocoa -framework IOKit"))

(def out-dir "./")
(def echo-signature-after-bake false)

(defn remove-non-user-defined-deps (func-deps)
  (let [func-names (keys baked-funcs)]
    (filter (fn (dep) (contains? func-names (str dep))) func-deps)))

(defn func-to-annotated-ast (func-name func-code func-signature-if-generic)
  (let [ast (lambda-to-ast func-code)
        ast-named (assoc ast :name func-name)
        ast-annotated (annotate-ast-internal ast-named true func-signature-if-generic)
        _ (check-for-ref-return ast-annotated)]
    ast-annotated))

(defn generic-type? [t]
  (match (type t)
    :string true
    :keyword false
    :list (any true? (map generic-type? t))
    x (error (str "Invalid type in 'generic-type?': " (prn x)))))

(defn generic-function? [ast]
  (match (:type ast)
    (:fn arg-types ret-type) (or (any generic-type? arg-types) (generic-type? ret-type))
    x (error (str "Can't match " x " in generic-function?"))))

;; Takes a function name and the list representation of the lambda
(defn bake-internal [builder func-name func-code external-deps exe]
  (let [ast-annotated (func-to-annotated-ast func-name func-code nil)]
    (if (generic-function? ast-annotated)
      (do
        ;;(println (str "bake found generic function: " func-name))
        (let [func-def (eval (symbol func-name))]
          (do
            (meta-set! func-def :generic true)
            (meta-set! func-def :signature (:type ast-annotated))
            (def ast ast-annotated)
            (def s (pretty-signature (:type ast-annotated)))
            :generic)))
      (bake-internal-common ast-annotated builder func-name func-code external-deps exe))))

(defn bake-generic-func-internal [builder func-name func-code external-deps exe func-signature]
  (let [ast-annotated (func-to-annotated-ast func-name func-code func-signature)]
    (if (generic-function? ast-annotated)
      (error (str "Failed to concretize generic function " func-name ":\n" ast-annotated))
      (bake-internal-common ast-annotated builder func-name func-code external-deps exe))))

<<<<<<< HEAD
(defn run-compiler [c-func-name c-file-name total-dependencies exe]
  (if (windows?)
    (run-cl c-func-name c-file-name total-dependencies exe)
    (run-clang c-func-name c-file-name total-dependencies exe)))

(defn run-clang [c-func-name c-file-name total-dependencies exe]
  (let [clang-command (str "clang -DAPI= "
                           (if exe
                             (str "-o " out-dir "exe ")
                             (str "-shared -g -o " out-dir c-func-name ".so "))
                           c-file-name " "
                           (include-paths)  " "
                           (lib-paths) " "
                           (framework-paths) " "
                           (link-libs total-dependencies))]
    (do
      (def cmd clang-command)
      (system clang-command))))
=======
(defn get-depending-funcs-recursively [func-name]
  (let [depending-funcs (get-maybe function-dependency-graph func-name)]
    (concat depending-funcs (mapcat get-depending-funcs-recursively depending-funcs))))

(defn bake-function-and-its-depending-funcs [func-name external-deps]
  (let [functions-depending-on-this-function (get-depending-funcs-recursively func-name)]
    (do
      ;;(println (str "Baking '" func-name "' and its users: " (join ", " functions-depending-on-this-function)))
      ;;(unload-if-necessary func-name)
      (map unload-if-necessary functions-depending-on-this-function)
      (map recompile functions-depending-on-this-function)    
      (if (foreign? (eval (symbol func-name)))
        (do
          ;;(println (str "The functions depending on " func-name " already made it recompile, no need to bake again."))
          :OK)
        (bake-internal (new-builder) func-name (code (eval (symbol func-name))) external-deps false)))))
>>>>>>> 75907c30

(defn run-cl [c-func-name c-file-name total-dependencies exe]
  (let [common-options "/nologo /DWIN32 /Od /Zi /MDd /Fe"
        cl-command (str "cl.exe "
                           (if exe
                             (str common-options out-dir c-func-name ".exe ")
                             (str "/DAPI=__declspec(dllexport) /LDd " common-options out-dir c-func-name ".dll "))
                           c-file-name " "
                           (include-paths)  " "
                           (lib-paths) " "
                           (framework-paths) " "
                           (link-libs total-dependencies))]
    (do
      (println cl-command)
      (def cmd cl-command)
      (system cl-command))))

;; Do the part that is common between baking normal functions and generic functions
(defn bake-internal-common [ast-annotated builder func-name func-code external-deps exe]
  (let [builder-with-headers (builder-add-headers builder header-files)
        builder-fns (builder-visit-ast builder-with-headers ast-annotated func-name)
        builder-final (if (and exe (not (= func-name "main")))
                        (builder-add-main-function builder-fns (c-ify-name func-name))
                        builder-fns)
        c-program-string (builder-merge-to-c builder-final)
        proto (get-function-prototype ast-annotated func-name)
        c-func-name (c-ify-name func-name)
        c-file-name (str out-dir c-func-name ".c")
        total-dependencies (set (concat (remove-non-user-defined-deps (:func-deps ast-annotated)) external-deps))
        t (get ast-annotated :type)
        ]
    (do
      ;; (println (str "External deps for " func-name ": " (join ", " external-deps)))
      ;; (println (str "Func deps for " func-name ": " (join ", " (:func-deps ast-annotated))))
      ;; (println (str "Total deps for " func-name ": " (join ", " total-dependencies)))
      (map (fn [dep] (add-function-dependency! (str dep) func-name)) total-dependencies)
      (def ast ast-annotated)
      (def c c-program-string)
      (save-and-compile func-name t c-func-name c-file-name c-program-string proto total-dependencies exe)
      (meta-set! (eval (symbol func-name)) :code func-code))))

(defn save-and-compile [func-name t c-func-name c-file-name c-program-string proto total-dependencies exe]
  (match t
    (:fn arg-types return-type) (do
                                  (save-function-prototypes)
                                  (save c-file-name c-program-string)
                                  (run-compiler c-func-name c-file-name total-dependencies exe)
                                  (unload-if-necessary func-name)
                                  (if exe
                                    :exe-done
                                    (do
                                      (def out-lib (load-dylib (str out-dir c-func-name (:dylib-extension platform-specifics))))
                                      (register out-lib c-func-name arg-types return-type)
                                      (add-func! func-name proto out-lib)
                                      (let [f (eval (read func-name))]
                                        (do (def s (pretty-signature (signature f)))
                                            (when echo-signature-after-bake (println (str func-name " : " s)))
                                            f)))))
    _ (error "Must bake function with type (:fn ...)")))

(defn run-clang [c-func-name c-file-name total-dependencies exe]
  (let [clang-command (str "clang "
                           (if exe
                             (str "-o " out-dir "exe ")
                             (str "-shared -g -o " out-dir c-func-name ".so "))
                           c-file-name " "
                           (include-paths)  " "
                           (lib-paths) " "
                           (framework-paths) " "
                           (link-libs total-dependencies))]
    (do ;;(println clang-command)
      (def cmd clang-command)
      (system clang-command))))

;; Bake a function in the current environment, just give it's symbol
(defmacro bake (func-symbol)
  (list 'bake-function-and-its-depending-funcs (str func-symbol) '()))

(defmacro bake-exe (func-symbol)
  (list 'bake-internal (new-builder) (str func-symbol) (list 'code func-symbol) '() true))

(defmacro bake* (func-symbol dependencies)
  (list 'bake-internal (new-builder) (str func-symbol) (list 'code func-symbol) dependencies false))

(defmacro bake-exe* (func-symbol dependencies)
  (list 'bake-internal (new-builder) (str func-symbol) (list 'code func-symbol) dependencies true))

(defn clean ()
  (if (windows?)
    (do
      (system "del functions.h")
      (system "del *.dll")
      (system "del *.exp")
      (system "del *.lib")
      (system "del *.pdb")
      (system "del *.ilk")
      (system "del *.obj"))
    (do
      (system "rm functions.h")
      (system "rm *.so")
      (system "rm *.c")
      (system "rm -r *.dSYM"))))<|MERGE_RESOLUTION|>--- conflicted
+++ resolved
@@ -187,7 +187,6 @@
       (error (str "Failed to concretize generic function " func-name ":\n" ast-annotated))
       (bake-internal-common ast-annotated builder func-name func-code external-deps exe))))
 
-<<<<<<< HEAD
 (defn run-compiler [c-func-name c-file-name total-dependencies exe]
   (if (windows?)
     (run-cl c-func-name c-file-name total-dependencies exe)
@@ -206,7 +205,7 @@
     (do
       (def cmd clang-command)
       (system clang-command))))
-=======
+
 (defn get-depending-funcs-recursively [func-name]
   (let [depending-funcs (get-maybe function-dependency-graph func-name)]
     (concat depending-funcs (mapcat get-depending-funcs-recursively depending-funcs))))
@@ -223,7 +222,6 @@
           ;;(println (str "The functions depending on " func-name " already made it recompile, no need to bake again."))
           :OK)
         (bake-internal (new-builder) func-name (code (eval (symbol func-name))) external-deps false)))))
->>>>>>> 75907c30
 
 (defn run-cl [c-func-name c-file-name total-dependencies exe]
   (let [common-options "/nologo /DWIN32 /Od /Zi /MDd /Fe"
@@ -284,20 +282,6 @@
                                             f)))))
     _ (error "Must bake function with type (:fn ...)")))
 
-(defn run-clang [c-func-name c-file-name total-dependencies exe]
-  (let [clang-command (str "clang "
-                           (if exe
-                             (str "-o " out-dir "exe ")
-                             (str "-shared -g -o " out-dir c-func-name ".so "))
-                           c-file-name " "
-                           (include-paths)  " "
-                           (lib-paths) " "
-                           (framework-paths) " "
-                           (link-libs total-dependencies))]
-    (do ;;(println clang-command)
-      (def cmd clang-command)
-      (system clang-command))))
-
 ;; Bake a function in the current environment, just give it's symbol
 (defmacro bake (func-symbol)
   (list 'bake-function-and-its-depending-funcs (str func-symbol) '()))

--- conflicted
+++ resolved
@@ -1,210 +1,6 @@
-;;(Debug.sanitize-addresses)
+(Debug.sanitize-addresses)
 (Project.config "print-ast" true)
 
-<<<<<<< HEAD
-;; ;;(deftype Flip (A [String]) (B [Float]))
-
-;; ;; (defn f []
-;; ;;   (Flip.A 123))
-
-;; ;; (defn g []
-;; ;;   (Flip.B true 5.0f))
-
-;; ;; (defn m []
-;; ;;   (Maybe.Just 123))
-
-;; ;; (defn n []
-;; ;;   (the (Maybe Int) (Maybe.Nothing)))
-
-;; ;; (defn main []
-;; ;;   (let-do [x (Maybe.Just 100)
-;; ;;            ;;y (the (Maybe Int) (Maybe.Nothing))
-;; ;;            ]
-;; ;;     (match x
-;; ;;       ;;(Just a) (println* a)
-;; ;;       (Maybe.Just a) (println* "a?")
-;; ;;       (Maybe.Nothing) (println* "Nada!")
-;; ;;       )))
-
-;; (deftype Switch
-;;   (Aha [Int])
-;;   (Boo [Bool]))
-
-;; ;; - The easy case -
-;; ;; (defn main []
-;; ;;   (match (Switch.Aha 42)
-;; ;;     (Switch.Aha x) (println* (* x 2))
-;; ;;     (Switch.Boo b) (println* (if b "YES" "NO"))))
-
-;; ;; - More tricky -
-;; (defn f [s]
-;;   (match s
-;;     (Switch.Aha x) (let [crap @"CRAP"]
-;;                      (Int.str (* 2 x)))
-;;     (Switch.Boo b) (if b @"YES" @"NO")
-;;     (Switch.Boo blah) @"bleh"
-;;     ))
-
-;; ;; - Generic types -
-;; (defn g [s]
-;;   (match s
-;;     (Maybe.Nothing) -1
-;;     (Maybe.Just x)  x
-;;     ))
-
-;; ;; - More general -
-;; (defn h [s d]
-;;   (match s
-;;     (Maybe.Nothing) d
-;;     (Maybe.Just x)  x
-;;     ))
-
-;; ;; ;; - Fall through when passing Just
-;; ;; (defn incomplete [s]
-;; ;;   (match s
-;; ;;     (Maybe.Nothing) 0
-;; ;;     ))
-
-;; ;; - Memory management, pt 1 -
-;; (deftype People
-;;   (One [String])
-;;   (Two [String String]))
-
-;; (defn m [p]
-;;   (match p
-;;     (People.One a) a
-;;     (People.Two b c) b ;; pick the first one, the second one should be deleted
-;;     ))
-
-;; ;; ;; just a variation on the theme... all the variables a,b,c should be freed since they're not used
-;; ;; (defn n [p]
-;; ;;   (match p
-;; ;;     (People.One a) 10
-;; ;;     (People.Two b c) 20
-;; ;;     ))
-
-;; ;; ;; Using match as an if-then-else
-;; ;; (defn ifthen [p]
-;; ;;   (let [mem @"memory"]
-;; ;;     (match p
-;; ;;       (People.One a)   mem
-;; ;;       (People.Two b c) @"no-memory"
-;; ;;       )))
-
-;; ;; Lets think this through...
-;; ;; (deftype Q
-;; ;;     (A [String])
-;; ;;     (B [String String])
-;; ;;     (C [String String String]))
-
-;; ;; (defn memory-stuff [q]
-;; ;;   (let [m1 @"m1"
-;; ;;         m2 @"m2"
-;; ;;         m3 @"m3"]
-;; ;;     (match (the Q q)
-;; ;;       ;; m3 needs to be deleted in this case
-;; ;;       (Q.A a1)       m1
-;; ;;       ;; m1 and m3 all needs to be deleted
-;; ;;       (Q.B b1 b2)    @"other"
-;; ;;       ;; m2 needs to be deleted (automatically) now
-;; ;;       (Q.C c1 c2 c3) (do (String.delete m1)
-;; ;;                          (String.delete m3)
-;; ;;                          c1)
-;; ;;       )))
-
-;; (defn-do main []
-;;   (println* &(f (Switch.Aha 123)))
-;;   (println* &(f (Switch.Boo true)))
-;;   (println* &(f (Switch.Boo false)))
-
-;;   (println* &(g (Maybe.Just 666)))
-;;   (println* &(g (Maybe.Nothing)))
-
-;;   ;;(println* &(incomplete (the (Maybe Int) (Maybe.Nothing))))
-;;   ;;(println* &(incomplete (Maybe.Just 12345)))
-
-;;   (println* &(m (People.One @"Adam")))
-;;   (println* &(m (People.Two @"Eve" @"Adam")))
-;;   )
-
-;; (deftype Commands
-;;   StandGround
-;;   Fire
-;;   Retreat)
-
-;; (deftype Elements
-;;   Water
-;;   Fire ;; <- name clash!
-;;   Earth
-;;   Air)
-
-;; (use Commands)
-;; (use Elements)
-
-;; (defn f [] (Water))
-
-;; (defn figure-out-sumtype [x]
-;;   (match x
-;;     Fire (Water)
-;;     Air (Earth)))
-
-;; (use Maybe)
-
-;; (defn g [x]
-;;   (match x
-;;     (Just a) a
-;;     (Nothing) -1))
-
-;; (defn main []
-;;   (do
-;;     (println* &(Just false))
-;;     (println* &@&(Maybe.Just @"hello"))
-;;     (println* &(figure-out-sumtype (Elements.Fire)))
-;;     (println* (g (Just 123)))))
-
-;; (use Maybe)
-
-;; (defmodule Maybe
-
-;;   (defn nothing? [x]
-;;     (match x
-;;       (Nothing) true
-;;       (Just x)  false))
-
-;;   (defn = [a b]
-;;     (match a
-;;       (Nothing) (nothing? b)
-;;       (Just x) (match b
-;;                  (Nothing) false
-;;                  (Just y) (= x y))))
-
-;;   )
-
-;; (defn main []
-;;   (println* (= (Just 10) (Nothing))))
-
-(use Maybe)
-
-(defn wildcard [x]
-  (match x
-    Nothing @"No"
-    (x) @"Yes"
-    ))
-
-(deftype Name
-  (Simple [String String])
-  (Fancy [String String String]))
-
-(use Name)
-
-(defn wildcards-inside [name]
-  (match name
-    (Simple _ _) 1
-    (Fancy _ _ _) 2))
-
-(defn main []
-  (println* (wildcard (Maybe.Just @""))))
-=======
 ;;(deftype A [xs (Array Double)])
 
 (deftype JSON
@@ -217,5 +13,4 @@
 ;;   (Root [(Tree a) (Tree a)])
 ;;   (Leaf [a]))
 
-;;(defn main [] (println* &(Tree.Leaf 100)))
->>>>>>> 2be1a6a2
+;;(defn main [] (println* &(Tree.Leaf 100)))
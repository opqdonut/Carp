--- conflicted
+++ resolved
@@ -43,12 +43,8 @@
                        Repl,
                        StartingEnv,
                        RenderDocs,
-<<<<<<< HEAD
-                       StructUtils
-=======
                        StructUtils,
                        Validate
->>>>>>> 2be1a6a2
 
   build-depends:       base >= 4.7 && < 5
                      , parsec == 3.1.*

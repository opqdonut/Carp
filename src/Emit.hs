module Emit (toC,
             envToC,
             globalsToC,
             projectIncludesToC,
             envToDeclarations,
             checkForUnresolvedSymbols,
             ToCMode(..),
             wrapInInitFunction
            ) where

import Data.List (intercalate, sortOn)
import Control.Monad.State
import Control.Monad (when, zipWithM_)
import qualified Data.Map as Map
import qualified Data.Set as Set
import Data.Maybe (fromMaybe)
import Debug.Trace

import Obj
import Types
import Util
import Template
import Scoring
import Lookup
import Concretize

addIndent :: Int -> String
addIndent n = replicate n ' '

indentAmount :: Int
indentAmount = 4

data ToCError = InvalidParameter XObj
              | InvalidList XObj
              | DontVisitObj Obj
              | CannotEmitUnit
              | CannotEmitExternal
              | CannotEmitModKeyword
              | BinderIsMissingType Binder
              | UnresolvedMultiSymbol XObj
              | UnresolvedInterfaceSymbol XObj
              | UnresolvedGenericType XObj
              | CannotSet XObj

instance Show ToCError where
  show (InvalidParameter xobj) = "Invalid parameter: " ++ show (obj xobj)
  show (InvalidList xobj) = "Invalid list: " ++ show (obj xobj)
  show (DontVisitObj o) = "Don't visit " ++ show o ++ " (internal compiler error)."
  show CannotEmitUnit = "Can't emit code for empty list: ()"
  show CannotEmitExternal = "Can't emit code for external function/variable."
  show CannotEmitModKeyword = "Can't emit code for Mod."
  show (BinderIsMissingType b) = "Binder is missing type: " ++ show b
  show (UnresolvedMultiSymbol xobj@(XObj (MultiSym symName symPaths) _ _)) =
    "Found ambiguous symbol '" ++ symName ++
    "' (alternatives are " ++ joinWithComma (map show symPaths) ++ ")" ++
    " at " ++ prettyInfoFromXObj xobj
  show (UnresolvedInterfaceSymbol xobj@(XObj (InterfaceSym symName) _ _)) =
    "Found unresolved use of interface '" ++ symName ++ "'" ++
    " at " ++ prettyInfoFromXObj xobj
  show (UnresolvedGenericType xobj@(XObj _ _ (Just t))) =
    "Found unresolved generic type '" ++ show t ++ "' at " ++ prettyInfoFromXObj xobj
  show (CannotSet xobj) = "Can't emit code for setting " ++ pretty xobj ++ " at " ++ prettyInfoFromXObj xobj

data ToCMode = Functions | Globals | All deriving Show

data EmitterState = EmitterState { emitterSrc :: String }

appendToSrc :: String -> State EmitterState ()
appendToSrc moreSrc = modify (\s -> s { emitterSrc = emitterSrc s ++ moreSrc })

toC :: ToCMode -> XObj -> String
toC toCMode root = emitterSrc (execState (visit startingIndent root) (EmitterState ""))
  where startingIndent = case toCMode of
                           Functions -> 0
                           Globals -> 4
                           All -> 0
        visit :: Int -> XObj -> State EmitterState String
        visit indent xobj =
          case obj xobj of
            Lst _   -> visitList indent xobj
            Arr _   -> visitArray indent xobj
            Num IntTy num -> return (show (round num :: Int))
            Num LongTy num -> return (show (round num :: Int) ++ "l")
            Num FloatTy num -> return (show num ++ "f")
            Num DoubleTy num -> return (show num)
            Num _ _ -> error "Can't emit invalid number type."
            Bol b -> return (if b then "true" else "false")
            Str _ -> visitString indent xobj
            Pattern _ -> visitString indent xobj
            Chr c -> return $ case c of
                                '\t' -> "'\\t'"
                                '\n' -> "'\\n'"
                                '\\' -> "'\\\\'"
                                x -> ['\'', x, '\'']
            Sym _ _ -> visitSymbol indent xobj
            Defn -> error (show (DontVisitObj Defn))
            Def -> error (show (DontVisitObj Def))
            Let -> error (show (DontVisitObj Let))
            If -> error (show (DontVisitObj If))
            Break -> error (show (DontVisitObj Break))
            While -> error (show (DontVisitObj While))
            Do -> error (show (DontVisitObj Do))
            e@(Typ _) -> error (show (DontVisitObj e))
            e@(DefSumtype _) -> error (show (DontVisitObj e))
            Mod _ -> error (show CannotEmitModKeyword)
            External _ -> error (show CannotEmitExternal)
            ExternalType -> error (show (DontVisitObj ExternalType))
            e@(Command _) -> error (show (DontVisitObj e))
            e@(Deftemplate _) ->  error (show (DontVisitObj e))
            e@(Instantiate _) ->  error (show (DontVisitObj e))
            e@(Defalias _) -> error (show (DontVisitObj e))
            e@(MultiSym _ _) -> error (show (DontVisitObj e))
            e@(InterfaceSym _) -> error (show (DontVisitObj e))
            Address -> error (show (DontVisitObj Address))
            SetBang -> error (show (DontVisitObj SetBang))
            Macro -> error (show (DontVisitObj Macro))
            Dynamic -> error (show (DontVisitObj Dynamic))
            The -> error (show (DontVisitObj The))
            Ref -> error (show (DontVisitObj Ref))
            Deref -> error (show (DontVisitObj Deref))
            e@(Interface _ _) -> error (show (DontVisitObj e))

        visitStr' indent str i =
          -- | This will allocate a new string every time the code runs:
          -- do let var = freshVar i
          --    appendToSrc (addIndent indent ++ "String " ++ var ++ " = strdup(\"" ++ str ++ "\");\n")
          --    return var
          -- | This will use the statically allocated string in the C binary (can't be freed):
          do let var = freshVar i
                 varRef = freshVar i ++ "_ref";
             appendToSrc (addIndent indent ++ "static String " ++ var ++ " = \"" ++ escapeString str ++ "\";\n")
             appendToSrc (addIndent indent ++ "String *" ++ varRef ++ " = &" ++ var ++ ";\n")
             return varRef
        visitString indent (XObj (Str str) (Just i) _) = visitStr' indent str i
        visitString indent (XObj (Pattern str) (Just i) _) = visitStr' indent str i
        visitString _ _ = error "Not a string."
        escapeString [] = ""
        escapeString ('\"':xs) = "\\\"" ++ escapeString xs
        escapeString (x:xs) = x : escapeString xs

        visitSymbol :: Int -> XObj -> State EmitterState String
        visitSymbol _ xobj@(XObj (Sym _ (LookupGlobalOverride overrideWithName)) _ t) =
          return overrideWithName
        visitSymbol indent xobj@(XObj sym@(Sym path lookupMode) (Just i) t) =
          let Just t' = t
          in if isTypeGeneric t'
             then error ("Can't emit symbol of generic type: " ++
                         show path ++ " : " ++ show t' ++ " at " ++ prettyInfoFromXObj xobj)
             else if isFunctionType t' && not (isLookupLocal lookupMode) && not (isGlobalVariableLookup lookupMode)
                  then do let var = freshVar i
                          appendToSrc (addIndent indent ++ "Lambda " ++ var ++ " = { .callback = " ++ pathToC path ++ ", .env = NULL, .delete = NULL, .copy = NULL }; //" ++ show sym ++ "\n")
                          return var
                  else case lookupMode of
                         LookupLocal Capture -> return ("_env->" ++ pathToC path)
                         _ -> return (pathToC path)

        visitSymbol _ xobj@(XObj (Sym path _) Nothing _) = error ("Symbol missing info: " ++ show xobj)
        visitSymbol _ _ = error "Not a symbol."

        visitList :: Int -> XObj -> State EmitterState String
        visitList indent (XObj (Lst xobjs) (Just i) t) =
          case xobjs of
            -- Defn
            [XObj Defn _ _, XObj (Sym path@(SymPath _ name) _) _ _, XObj (Arr argList) _ _, body] ->
              case toCMode of
                Globals ->
                  return ""
                _ ->
                  do let innerIndent = indent + indentAmount
                         Just (FuncTy _ retTy) = t
                         defnDecl = defnToDeclaration path argList retTy
                     if (name == "main")
                       then appendToSrc "int main(int argc, char** argv) {\n"
                       else appendToSrc (defnDecl ++ " {\n")
                     when (name == "main") $
                       appendToSrc (addIndent innerIndent ++ "carp_init_globals(argc, argv);\n")
                     ret <- visit innerIndent body
                     delete innerIndent i
                     when (retTy /= UnitTy) $
                       appendToSrc (addIndent innerIndent ++ "return " ++ ret ++ ";\n")
                     appendToSrc "}\n\n"
                     return ""

            -- Fn / λ
            [XObj (Fn name set) _ _, XObj (Arr argList) _ _, body] ->
              do let retVar = freshVar i
                     capturedVars = Set.toList set
                     Just callback = name
                     callbackMangled = pathToC callback
                     needEnv = not (null capturedVars)
                     lambdaEnvTypeName = callbackMangled ++ "_env" -- The name of the struct is the callback name with suffix '_env'.
                     lambdaEnvType = StructTy lambdaEnvTypeName []
                     lambdaEnvName = freshVar i ++ "_env"
                 appendToSrc (addIndent indent ++ "// This lambda captures " ++
                              show (length capturedVars) ++ " variables: " ++
                              joinWithComma (map getName capturedVars) ++ "\n")
                 when needEnv $
                   do appendToSrc (addIndent indent ++ tyToC lambdaEnvType ++ " *" ++ lambdaEnvName ++
                                   " = CARP_MALLOC(sizeof(" ++ tyToC lambdaEnvType ++ "));\n")
                      mapM_ (\(XObj (Sym path _) _ _) ->
                               appendToSrc (addIndent indent ++ lambdaEnvName ++ "->" ++
                                            pathToC path ++ " = " ++ pathToC path ++ ";\n"))
                        capturedVars
                 appendToSrc (addIndent indent ++ "Lambda " ++ retVar ++ " = {\n")
                 appendToSrc (addIndent indent ++ "  .callback = " ++ callbackMangled ++ ",\n")
                 appendToSrc (addIndent indent ++ "  .env = " ++ (if needEnv then lambdaEnvName else "NULL")  ++ ",\n")
                 appendToSrc (addIndent indent ++ "  .delete = " ++ (if needEnv then "" ++ lambdaEnvTypeName ++ "_delete" else "NULL")  ++ ",\n")
                 appendToSrc (addIndent indent ++ "  .copy = " ++ (if needEnv then "" ++ lambdaEnvTypeName ++ "_copy" else "NULL")  ++ "\n")
                 appendToSrc (addIndent indent ++ "};\n")
                 return retVar

            -- Def
            [XObj Def _ _, XObj (Sym path _) _ _, expr] ->
              case toCMode of
                Functions ->
                  return ""
                _ ->
                  do appendToSrc (addIndent indent ++ "{\n")
                     let innerIndent = indent + indentAmount
                     ret <- visit innerIndent expr
                     appendToSrc (addIndent innerIndent ++ pathToC path ++ " = " ++ ret ++ ";\n")
                     delete innerIndent i
                     appendToSrc (addIndent indent ++ "}\n")
                     return ""

            -- Let
            [XObj Let _ _, XObj (Arr bindings) _ _, body] ->
              let indent' = indent + indentAmount
              in  do let Just bodyTy = ty body
                         isNotVoid = bodyTy /= UnitTy
                         letBodyRet = freshVar i
                     when isNotVoid $ -- Must be declared outside the scope
                       appendToSrc (addIndent indent ++ tyToCLambdaFix bodyTy ++ " " ++ letBodyRet ++ ";\n")
                     appendToSrc (addIndent indent ++ "/* let */ {\n")
                     let letBindingToC (XObj (Sym (SymPath _ symName) _) _ _) expr =
                           do ret <- visit indent' expr
                              let Just bindingTy = ty expr
                              when (bindingTy /= UnitTy) $
                                appendToSrc (addIndent indent' ++ tyToCLambdaFix bindingTy ++ " " ++ mangle symName ++ " = " ++ ret ++ ";\n")
                         letBindingToC _ _ = error "Invalid binding."
                     _ <- mapM (uncurry letBindingToC) (pairwise bindings)
                     ret <- visit indent' body
                     when isNotVoid $
                       appendToSrc (addIndent indent' ++ letBodyRet ++ " = " ++ ret ++ ";\n")
                     delete indent' i
                     appendToSrc (addIndent indent ++ "}\n")
                     return letBodyRet

            -- If
            [XObj If _ _, expr, ifTrue, ifFalse] ->
              let indent' = indent + indentAmount
              in  do let isNotVoid = ty ifTrue /= Just UnitTy
                         ifRetVar = freshVar i
                     when isNotVoid $
                       let Just ifT = ty ifTrue
                       in  appendToSrc (addIndent indent ++ tyToCLambdaFix ifT ++ " " ++ ifRetVar ++ ";\n")
                     exprVar <- visit indent expr
                     appendToSrc (addIndent indent ++ "if (" ++ exprVar ++ ") {\n")
                     trueVar <- visit indent' ifTrue
                     let Just ifTrueInfo = info ifTrue
                     delete indent' ifTrueInfo
                     when isNotVoid $
                       appendToSrc (addIndent indent' ++ ifRetVar ++ " = " ++ trueVar ++ ";\n")
                     appendToSrc (addIndent indent ++ "} else {\n")
                     falseVar <- visit indent' ifFalse
                     let Just ifFalseInfo = info ifFalse
                     delete indent' ifFalseInfo
                     when isNotVoid $
                       appendToSrc (addIndent indent' ++ ifRetVar ++ " = " ++ falseVar ++ ";\n")
                     appendToSrc (addIndent indent ++ "}\n")
                     return ifRetVar

            -- Match
            XObj Match _ _ : expr@(XObj _ (Just exprInfo) (Just exprTy)) : rest ->
              let indent' = indent + indentAmount
                  retVar = freshVar i
                  isNotVoid = t /= Just UnitTy
                  sumTypeAsPath = SymPath [] (show exprTy)

                  tempVarToAvoidClash = freshVar exprInfo ++ "_temp";

                  emitCaseMatcher :: String -> XObj -> Integer -> State EmitterState ()
                  emitCaseMatcher caseName (XObj (Sym path _) i t) index =
                    let Just tt = t
                    in  appendToSrc (addIndent indent' ++ tyToCLambdaFix tt ++ " " ++
                                     pathToC path ++ " = " ++ tempVarToAvoidClash ++ "." ++ mangle caseName ++
                                     ".member" ++ show index ++ ";\n")

                  emitCase :: String -> Bool -> (XObj, XObj) -> State EmitterState ()
                  emitCase exprVar isFirst (caseLhs@(XObj (Lst ((XObj (Sym firstPath@(SymPath _ caseName@(firstLetter : _)) _) _ _) : caseMatchers)) caseLhsInfo _), caseExpr) =
                    -- A list of things, beginning with a tag
                    do appendToSrc (addIndent indent)
                       when (not isFirst) (appendToSrc "else ")
                       -- HACK! The function 'removeSuffix' ignores the type specialisation of the tag name and just uses the base name
                       -- A better idea is to not specialise the names, which happens when calling 'concretize' on the lhs
                       -- This requires a bunch of extra machinery though, so this will do for now...
                       appendToSrc ("if(" ++ exprVar ++ "._tag == " ++ tagName exprTy (removeSuffix caseName) ++ ") {\n")
                       appendToSrc (addIndent indent' ++ tyToCLambdaFix exprTy ++ " " ++
                                    tempVarToAvoidClash ++ " = " ++ exprVar ++ ";\n")
                       zipWithM (emitCaseMatcher (removeSuffix caseName)) caseMatchers [0..]
                       caseExprRetVal <- visit indent' caseExpr
                       when isNotVoid $
                         appendToSrc (addIndent indent' ++ retVar ++ " = " ++ caseExprRetVal ++ ";\n")
                       let Just caseLhsInfo' = caseLhsInfo
                       delete indent' caseLhsInfo'
                       appendToSrc (addIndent indent ++ "}\n")
                  emitCase exprVar isFirst ((XObj (Sym firstPath _) caseLhsInfo _), caseExpr) =
                    -- Single variable
                    do appendToSrc (addIndent indent)
<<<<<<< HEAD
=======
                       when (not isFirst) (appendToSrc "else ")
>>>>>>> 2be1a6a2
                       appendToSrc ("if(true) {\n")
                       appendToSrc (addIndent indent' ++ tyToCLambdaFix exprTy ++ " " ++
                                    tempVarToAvoidClash ++ " = " ++ exprVar ++ ";\n")
                       appendToSrc (addIndent indent' ++ tyToCLambdaFix exprTy ++ " " ++
                                    pathToC firstPath ++ " = " ++ tempVarToAvoidClash ++ ";\n") -- Store the whole expr in a variable
                       caseExprRetVal <- visit indent' caseExpr
                       when isNotVoid $
                         appendToSrc (addIndent indent' ++ retVar ++ " = " ++ caseExprRetVal ++ ";\n")
                       let Just caseLhsInfo' = caseLhsInfo
                       delete indent' caseLhsInfo'
                       appendToSrc (addIndent indent ++ "}\n")

              in  do exprVar <- visit indent expr
                     when isNotVoid $
                       let Just tt = t
                       in  appendToSrc (addIndent indent ++ tyToCLambdaFix tt ++ " " ++ retVar ++ ";\n")
                     zipWithM (emitCase exprVar) (True : repeat False) (pairwise rest)
                     appendToSrc (addIndent indent ++ "else {\n")
                     appendToSrc (addIndent indent ++ "  // This will not be needed with static exhaustiveness checking in 'match' expressions:\n")
                     appendToSrc (addIndent indent ++ "  fprintf(stderr, \"Unhandled case in 'match' expression at " ++ prettyInfo i ++ "\\n\");\n")
                     appendToSrc (addIndent indent ++ "  exit(1);\n")
                     appendToSrc (addIndent indent ++ "}\n")
                     return retVar

            XObj Match _ _ : _ ->
              error "Fell through match."

            -- While
            [XObj While _ _, expr, body] ->
              let indent' = indent + indentAmount
                  Just exprTy = ty expr
                  conditionVar = freshVar i
                  Just exprInfo = info expr
              in  do exprRetVar <- visitWhileExpression indent
                     appendToSrc (addIndent indent ++ tyToCLambdaFix exprTy ++ " " ++ conditionVar ++ " = " ++ exprRetVar ++ ";\n")
                     delete indent exprInfo
                     appendToSrc (addIndent indent ++ "while (" ++ conditionVar ++ ") {\n")
                     _ <- visit indent' body
                     exprRetVar' <- visitWhileExpression indent'
                     delete indent' i
                     appendToSrc (addIndent indent' ++ conditionVar ++ " = " ++ exprRetVar' ++ ";\n")
                     appendToSrc (addIndent indent ++ "}\n")
                     return ""

                       where visitWhileExpression :: Int -> State EmitterState String
                             visitWhileExpression ind =
                               do s <- get
                                  let (exprRetVar, exprResultState) = runState (visit ind expr) (EmitterState "")
                                      exprSrc = emitterSrc exprResultState
                                  modify (\x -> x { emitterSrc = emitterSrc s ++ exprSrc
                                                  })
                                  return exprRetVar

            -- Do
            XObj Do _ _ : expressions ->
              do let lastExpr = last expressions
                     retVar = freshVar i
                 _ <- mapM (visit indent) (init expressions)
                 let (Just lastTy) = ty lastExpr
                 if lastTy == UnitTy
                   then do _ <- visit indent lastExpr
                           return ""
                   else do lastRet <- visit indent lastExpr
                           appendToSrc (addIndent indent ++ tyToCLambdaFix lastTy ++ " " ++ retVar ++ " = " ++ lastRet ++ ";\n")
                           return retVar

            -- Address
            [XObj Address _ _, value] ->
              do valueVar <- visit indent value
                 return ("&" ++ valueVar)

            -- Set!
            [XObj SetBang _ _, variable, value] ->
              do valueVar <- visit indent value
                 let properVariableName =
                       case variable of
                         (XObj (Lst (XObj (Sym (SymPath _ "copy") _) _ _ : symObj@(XObj (Sym sym _) _ _) : _)) _ _) -> "*" ++ pathToC sym
                         (XObj (Sym sym _) _ _) -> pathToC sym
                         v -> error (show (CannotSet variable))
                     Just varInfo = info variable
                 --appendToSrc (addIndent indent ++ "// " ++ show (length (infoDelete varInfo)) ++ " deleters for " ++ properVariableName ++ ":\n")
                 delete indent varInfo
                 appendToSrc (addIndent indent ++ properVariableName ++ " = " ++ valueVar ++ "; "
                              ++ " // " ++ (show (fromMaybe (VarTy "?") (ty variable))) ++ " = " ++ (show (fromMaybe (VarTy "?") (ty value)))
                              ++ "\n")
                 return ""

            -- The
            [XObj The _ _, _, value] ->
              do var <- visit indent value
                 let Just t' = t
                     fresh = mangle (freshVar i)
                 appendToSrc (addIndent indent ++ tyToCLambdaFix t' ++ " " ++ fresh ++ " = " ++ var ++ "; // From the 'the' function.\n")
                 return fresh

            -- Ref
            [XObj Ref _ _, value] ->
              do var <- visit indent value
                 let Just t' = t
                     fresh = mangle (freshVar i)
                 if isNumericLiteral value
                   then do let literal = freshVar i ++ "_lit";
                               Just literalTy = ty value
                           appendToSrc (addIndent indent ++ "static " ++ tyToCLambdaFix literalTy ++ " " ++ literal ++ " = " ++ var ++ ";\n")
                           appendToSrc (addIndent indent ++ tyToCLambdaFix t' ++ " " ++ fresh ++ " = &" ++ literal ++ "; // ref\n")
                   else appendToSrc (addIndent indent ++ tyToCLambdaFix t' ++ " " ++ fresh ++ " = &" ++ var ++ "; // ref\n")
                 return fresh

            -- Deref
            [XObj Deref _ _, value] ->
              do x <- visit indent value
                 return ("(*" ++ x ++ ")")

            -- Deftype
            XObj (Typ _) _ _ : XObj (Sym _ _) _ _ : _ ->
              return ""

            -- DefSumtype
            XObj (DefSumtype _) _ _ : XObj (Sym _ _) _ _ : _ ->
              return ""

            -- Template
            [XObj (Deftemplate _) _ _, XObj (Sym _ _) _ _] ->
              return ""

            [XObj (Instantiate template) _ _, XObj (Sym path _) _ _] ->
              case toCMode of
                Globals ->
                  return ""
                _ ->
                  do let Just t' = t
                     appendToSrc (templateToC template path t')
                     return ""

            -- Alias
            XObj (Defalias _) _ _ : _ ->
              return ""

            -- External
            XObj (External _) _ _ : _ ->
              return ""

            -- Macro
            XObj Macro _ _ : _ ->
              return ""

            -- Dynamic
            XObj Dynamic _ _ : _ ->
              return ""

            -- Command
            XObj (Command _) _ _ : _ ->
              return ""

            -- Interface
            XObj (Interface _ _) _ _ : _ ->
              return ""

            -- Break
            [XObj Break _ _] -> do
              appendToSrc (addIndent indent ++ "break;\n")
              return ""

            -- Function application (functions with overridden names)
            func@(XObj (Sym _ (LookupGlobalOverride overriddenName)) _ _) : args ->
              do argListAsC <- createArgList indent True args -- The 'True' means "unwrap lambdas" which is always the case for functions with overriden names (they are external)
                 let funcTy = case ty func of
                               Just actualType -> actualType
                               _ -> error ("No type on func " ++ show func)
                     FuncTy argTys retTy = funcTy
                     callFunction = overriddenName ++ "(" ++ argListAsC ++ ");\n"
                 if retTy == UnitTy
                   then do appendToSrc (addIndent indent ++ callFunction)
                           return ""
                   else do let varName = freshVar i
                           appendToSrc (addIndent indent ++ tyToCLambdaFix retTy ++ " " ++ varName ++ " = " ++ callFunction)
                           return varName

            -- Function application (global symbols that are functions -- lambdas stored in def:s need to be called like locals, see below)
            func@(XObj (Sym path (LookupGlobal mode AFunction)) _ _) : args ->
              do argListAsC <- (createArgList indent (mode == ExternalCode)) args
                 let Just (FuncTy _ retTy) = ty func
                     funcToCall = pathToC path
                 if retTy == UnitTy
                   then do appendToSrc (addIndent indent ++ funcToCall ++ "(" ++ argListAsC ++ ");\n")
                           return ""
                   else do let varName = freshVar i
                           appendToSrc (addIndent indent ++ tyToCLambdaFix retTy ++ " " ++ varName ++ " = " ++ funcToCall ++ "(" ++ argListAsC ++ ");\n")
                           return varName

            -- Function application (on local symbols and global defs containing lambdas)
            func : args ->
              do funcToCall <- visit indent func
                 let unwrapLambdas = case func of
                                       XObj (Sym _ (LookupGlobal ExternalCode _)) _ _ -> True
                                       _ -> False
                 argListAsC <- createArgList indent unwrapLambdas args
                 let funcTy = case ty func of
                               Just actualType -> actualType
                               _ -> error ("No type on func " ++ show func)
                     FuncTy argTys retTy = funcTy
                     castToFn =
                       if unwrapLambdas
                       then tyToCLambdaFix retTy ++ "(*)(" ++ joinWithComma (map tyToCRawFunctionPtrFix argTys) ++ ")"
                       else tyToCLambdaFix retTy ++ "(*)(" ++ joinWithComma (map tyToCLambdaFix argTys) ++ ")"
                     castToFnWithEnv =
                       if unwrapLambdas
                       then tyToCLambdaFix retTy ++ "(*)(" ++ joinWithComma (map tyToCRawFunctionPtrFix (StructTy "LambdaEnv" [] : argTys)) ++ ")"
                       else tyToCLambdaFix retTy ++ "(*)(" ++ joinWithComma (map tyToCLambdaFix (StructTy "LambdaEnv" [] : argTys)) ++ ")"
                     callLambda = funcToCall ++ ".env ? ((" ++ castToFnWithEnv ++ ")" ++ funcToCall ++ ".callback)" ++ "(" ++ funcToCall ++ ".env" ++ (if null args then "" else ", ") ++ argListAsC ++ ") : ((" ++ castToFn ++ ")" ++ funcToCall ++ ".callback)(" ++ argListAsC ++ ");\n"
                 if retTy == UnitTy
                   then do appendToSrc (addIndent indent ++ callLambda)
                           return ""
                   else do let varName = freshVar i
                           appendToSrc (addIndent indent ++ tyToCLambdaFix retTy ++ " " ++ varName ++ " = " ++ callLambda)
                           return varName

            -- Empty list
            [] -> do appendToSrc (addIndent indent ++ "/* () */\n")
                     return ""

        visitList _ xobj@(XObj (Lst _) Nothing Nothing) = error ("List is missing info and type! " ++ show xobj)
        visitList _ xobj@(XObj (Lst _) Nothing (Just _)) = error ("List is missing info! " ++ show xobj)
        visitList _ xobj = error ("Must visit list! " ++ show xobj)

        createArgList :: Int -> Bool -> [XObj] -> State EmitterState String
        createArgList indent unwrapLambdas args =
          do argStrings <- mapM (visit indent) args
             let argTypes = map forceTy args
             return $ intercalate ", " $ if unwrapLambdas
                                         then zipWith unwrapLambda argStrings argTypes
                                         else argStrings

        unwrapLambda :: String -> Ty -> String
        unwrapLambda variableName ty =
          if isFunctionType ty
          then variableName ++ ".callback"
          else variableName

        visitArray :: Int -> XObj -> State EmitterState String
        visitArray indent (XObj (Arr xobjs) (Just i) t) =
          do let arrayVar = freshVar i
                 len = length xobjs
                 Just (StructTy "Array" [innerTy]) = t
             appendToSrc (addIndent indent ++ "Array " ++ arrayVar ++
                          " = { .len = " ++ show len ++ "," ++
                          " .capacity = " ++ show len ++ "," ++
                          " .data = CARP_MALLOC(sizeof(" ++ tyToCLambdaFix innerTy ++ ") * " ++ show len ++ ") };\n")
             zipWithM_ (visitArrayElement indent arrayVar innerTy) [0..] xobjs
             return arrayVar

        visitArray _ _ = error "Must visit array!"

        visitArrayElement :: Int -> String -> Ty -> Int -> XObj -> State EmitterState ()
        visitArrayElement indent arrayVar innerTy index xobj =
          do visited <- visit indent xobj
             appendToSrc (addIndent indent ++ "((" ++ tyToCLambdaFix innerTy ++ "*)" ++ arrayVar ++
                          ".data)[" ++ show index ++ "] = " ++ visited ++ ";\n")
             return ()

delete :: Int -> Info -> State EmitterState ()
delete indent i = mapM_ deleterToC (infoDelete i)
  where deleterToC :: Deleter -> State EmitterState ()
        deleterToC FakeDeleter {} =
          return ()
        deleterToC deleter@ProperDeleter{} =
          appendToSrc $ addIndent indent ++ "" ++ pathToC (deleterPath deleter) ++ "(" ++ mangle (deleterVariable deleter) ++ ");\n"

defnToDeclaration :: SymPath -> [XObj] -> Ty -> String
defnToDeclaration path@(SymPath _ name) argList retTy =
  if name == "main"
    then "int main(int argc, char** argv)"
    else let retTyAsC = tyToCLambdaFix retTy
             paramsAsC = paramListToC argList
         in (retTyAsC ++ " " ++ pathToC path ++ "(" ++ paramsAsC ++ ")")

templateToC :: Template -> SymPath -> Ty -> String
templateToC template path actualTy =
  let mappings = unifySignatures (templateSignature template) actualTy
      declaration = templateDeclaration template actualTy
      definition = templateDefinition template actualTy
      tokens = concatMap (concretizeTypesInToken mappings (pathToC path) declaration) definition
  in  concatMap show tokens ++ "\n"

templateToDeclaration :: Template -> SymPath -> Ty -> String
templateToDeclaration template path actualTy =
  let mappings = unifySignatures (templateSignature template) actualTy
      e = error "Can't refer to declaration in declaration."
      declaration = templateDeclaration template actualTy
      tokens = concatMap (concretizeTypesInToken mappings (pathToC path) e) declaration
  in  concatMap show tokens ++ ";\n"

memberToDecl :: Int -> (XObj, XObj) -> State EmitterState ()
memberToDecl indent (memberName, memberType) =
  case xobjToTy memberType of
    -- Handle function pointers as members specially to allow members that are functions referring to the struct itself.
    Just t  -> appendToSrc (addIndent indent ++ tyToCLambdaFix t ++ " " ++ mangle (getName memberName) ++ ";\n")
    Nothing -> error ("Invalid memberType: " ++ show memberType)

defStructToDeclaration :: Ty -> SymPath -> [XObj] -> String
defStructToDeclaration structTy@(StructTy typeName typeVariables) path rest =
  let indent' = indentAmount

      typedefCaseToMemberDecl :: XObj -> State EmitterState [()]
      typedefCaseToMemberDecl (XObj (Arr members) _ _) = mapM (memberToDecl indent') (pairwise members)
      typedefCaseToMemberDecl _ = error "Invalid case in typedef."

      -- Note: the names of types are not namespaced
      visit = do appendToSrc "typedef struct {\n"
                 _ <- mapM typedefCaseToMemberDecl rest
                 appendToSrc ("} " ++ tyToC structTy ++ ";\n")

  in if isTypeGeneric structTy
     then "" -- ("// " ++ show structTy ++ "\n")
     else emitterSrc (execState visit (EmitterState ""))

defSumtypeToDeclaration sumTy@(StructTy typeName typeVariables) path rest =
  let indent = indentAmount

      visit = do appendToSrc "typedef struct {\n"
                 appendToSrc (addIndent indent ++ "union {\n")
                 mapM_ (emitSumtypeCase (indent)) rest
                 appendToSrc (addIndent indent ++ "};\n")
                 appendToSrc (addIndent indent ++ "char _tag;\n")
                 appendToSrc ("} " ++ tyToC sumTy ++ ";\n")
                 --appendToSrc ("// " ++ show typeVariables ++ "\n")
                 mapM_ emitSumtypeCaseTagDefinition (zip [0..] rest)

      emitSumtypeCase :: Int -> XObj -> State EmitterState ()
      emitSumtypeCase indent xobj@(XObj (Lst [(XObj (Sym (SymPath [] caseName) _) _ _), (XObj (Arr memberTys) _ _)]) _ _) =
        do appendToSrc (addIndent indent ++ "struct {\n")
           let members = zipWith (\anonName tyXObj -> (anonName, tyXObj)) anonMemberSymbols memberTys
           mapM (memberToDecl (indent + indentAmount)) members
           appendToSrc (addIndent indent ++ "} " ++ caseName ++ ";\n")
      emitSumtypeCase indent xobj@(XObj (Sym (SymPath [] caseName) _) _ _) =
        appendToSrc (addIndent indent ++ "// " ++ caseName ++ "\n")

      emitSumtypeCaseTagDefinition :: (Int, XObj) -> State EmitterState ()
      emitSumtypeCaseTagDefinition (tagIndex, xobj@(XObj (Lst [(XObj (Sym (SymPath [] caseName) _) _ _), _]) _ _)) =
        appendToSrc ("#define " ++ tagName sumTy (caseName) ++ " " ++ show tagIndex ++ "\n")
      emitSumtypeCaseTagDefinition (tagIndex, xobj@(XObj (Sym (SymPath [] caseName) _) _ _)) =
        appendToSrc ("#define " ++ tagName sumTy (caseName) ++ " " ++ show tagIndex ++ "\n")

  in if isTypeGeneric sumTy
     then ""
     else emitterSrc (execState visit (EmitterState ""))

defaliasToDeclaration :: Ty -> SymPath -> String
defaliasToDeclaration t path =
  case t of
    (FuncTy argTys retTy) -> "typedef " ++ tyToCLambdaFix retTy ++ "(*" ++ pathToC path ++ ")(" ++
                             intercalate ", " (map tyToCLambdaFix argTys) ++ ");\n"
    _ ->  "typedef " ++ tyToC t ++ " " ++ pathToC path ++ ";\n"

toDeclaration :: XObj -> String
toDeclaration xobj@(XObj (Lst xobjs) _ t) =
  case xobjs of
    [XObj Defn _ _, XObj (Sym path _) _ _, XObj (Arr argList) _ _, _] ->
      let (Just (FuncTy _ retTy)) = t
      in  defnToDeclaration path argList retTy ++ ";\n"
    [XObj Def _ _, XObj (Sym path _) _ _, _] ->
      let Just t' = t
      in "" ++ tyToCLambdaFix t' ++ " " ++ pathToC path ++ ";\n"
    XObj (Typ t) _ _ : XObj (Sym path _) _ _ : rest ->
      defStructToDeclaration t path rest
    XObj (DefSumtype t) _ _ : XObj (Sym path _) _ _ : rest ->
      defSumtypeToDeclaration t path rest
    XObj (Deftemplate _) _ _ : _ ->
      ""
    XObj Macro _ _ : _ ->
      ""
    XObj Dynamic _ _ : _ ->
      ""
    [XObj (Instantiate template) _ _, XObj (Sym path _) _ _] ->
      let Just t' = t
      in templateToDeclaration template path t'
    [XObj (Defalias aliasTy) _ _, XObj (Sym path _) _ _] ->
      defaliasToDeclaration aliasTy path
    [XObj (Interface _ _) _ _, _] ->
      ""
    XObj (External _) _ _ : _ ->
      ""
    XObj ExternalType _ _ : _ ->
      ""
    XObj (Command _) _ _ : _ ->
      ""
    _ -> error ("Internal compiler error: Can't emit other kinds of definitions: " ++ show xobj)
toDeclaration _ = error "Missing case."

paramListToC :: [XObj] -> String
paramListToC xobjs = intercalate ", " (map getParam xobjs)
  where getParam :: XObj -> String
        getParam (XObj (Sym (SymPath _ name) _) _ (Just t)) = tyToCLambdaFix t ++ " " ++ mangle name
        getParam invalid = error (show (InvalidParameter invalid))

projectIncludesToC :: Project -> String
projectIncludesToC proj = intercalate "\n" (map includerToC (projectIncludes proj)) ++ "\n\n"
  where includerToC (SystemInclude file) = "#include <" ++ file ++ ">"
        includerToC (LocalInclude file) = "#include \"" ++ file ++ "\""

binderToC :: ToCMode -> Binder -> Either ToCError String
binderToC toCMode binder =
  let xobj = binderXObj binder
  in  case xobj of
        XObj (External _) _ _ -> Right ""
        XObj ExternalType _ _ -> Right ""
        XObj (Command _) _ _ -> Right ""
        XObj (Mod env) _ _ -> envToC env toCMode
        _ -> case ty xobj of
               Just t -> if isTypeGeneric t
                         then Right ""
                         else do checkForUnresolvedSymbols xobj
                                 return (toC toCMode xobj)
               Nothing -> Left (BinderIsMissingType binder)

binderToDeclaration :: TypeEnv -> Binder -> Either ToCError String
binderToDeclaration typeEnv binder =
  let xobj = binderXObj binder
  in  case xobj of
        XObj (Mod env) _ _ -> envToDeclarations typeEnv env
        _ -> case ty xobj of
               Just t -> if isTypeGeneric t then Right "" else Right (toDeclaration xobj ++ "")
               Nothing -> Left (BinderIsMissingType binder)

envToC :: Env -> ToCMode -> Either ToCError String
envToC env toCMode =
  let binders = Map.toList (envBindings env)
  in  do okCodes <- mapM (binderToC toCMode . snd) binders
         return (concat okCodes)

globalsToC :: Env -> Either ToCError String
globalsToC globalEnv =
  let allGlobalBinders = findAllGlobalVariables globalEnv
  in  do okCodes <- mapM (\(score, binder) ->
                            fmap (\s -> if s == "" then "" else ("\n    // Depth " ++ show score ++ "\n") ++ s)
                           (binderToC Globals binder))
                         (sortGlobalVariableBinders globalEnv allGlobalBinders)
         return (concat okCodes)

envToDeclarations :: TypeEnv -> Env -> Either ToCError String
envToDeclarations typeEnv env =
  let bindersWithScore = sortDeclarationBinders typeEnv (map snd (Map.toList (envBindings env)))
  in  do okDecls <- mapM (\(score, binder) ->
                            fmap (\s -> if s == "" then "" else ("\n// Depth " ++ show score ++ "\n") ++ s)
                            (binderToDeclaration typeEnv binder))
                         bindersWithScore
         return (concat okDecls)

-- debugScorePair :: (Int, Binder) -> (Int, Binder)
-- debugScorePair (s,b) = trace ("Scored binder: " ++ show b ++ ", score: " ++ show s) (s,b)

sortDeclarationBinders :: TypeEnv -> [Binder] -> [(Int, Binder)]
sortDeclarationBinders typeEnv binders =
  --trace ("\nSORTED: " ++ (show (sortOn fst (map (scoreBinder typeEnv) binders))))
  sortOn fst (map (scoreTypeBinder typeEnv) binders)

sortGlobalVariableBinders :: Env -> [Binder] -> [(Int, Binder)]
sortGlobalVariableBinders globalEnv binders =
  sortOn fst (map (scoreValueBinder globalEnv Set.empty) binders)

checkForUnresolvedSymbols :: XObj -> Either ToCError ()
checkForUnresolvedSymbols = visit
  where
    visit :: XObj -> Either ToCError ()
    visit xobj =
      case ty xobj of
        Nothing -> visitXObj
        Just t -> if isTypeGeneric t
                  then Left (UnresolvedGenericType xobj)
                  else visitXObj
      where
        visitXObj =
          case obj xobj of
            (Lst _) -> visitList xobj
            (Arr _) -> visitArray xobj
            (MultiSym _ _) -> Left (UnresolvedMultiSymbol xobj)
            (InterfaceSym _) -> Left (UnresolvedInterfaceSymbol xobj)
            _ -> return ()

    visitList :: XObj -> Either ToCError ()
    visitList (XObj (Lst xobjs) i t) =
      case mapM visit xobjs of
        Left e -> Left e
        Right _ -> return ()
    visitList _ = error "The function 'visitList' only accepts XObjs with lists in them."

    visitArray :: XObj -> Either ToCError ()
    visitArray (XObj (Arr xobjs) i t) =
      case mapM visit xobjs of
        Left e -> Left e
        Right _ -> return ()
    visitArray _ = error "The function 'visitArray' only accepts XObjs with arrays in them."

wrapInInitFunction :: Bool -> String -> String
wrapInInitFunction with_core src =
  "void carp_init_globals(int argc, char** argv) {\n" ++
  (if with_core
    then "  System_args.len = argc;\n  System_args.data = argv;\n"
    else "")
  ++ src ++
  "}"

isNumericLiteral :: XObj -> Bool
isNumericLiteral (XObj (Num _ _) _ _) = True
isNumericLiteral (XObj (Bol _) _ _) = True
isNumericLiteral (XObj (Chr _) _ _) = True
isNumericLiteral _ = False

removeSuffix :: String -> String
removeSuffix [] = []
removeSuffix [c] = [c]
removeSuffix ('_' : '_' : cs) = []
removeSuffix (c:cs) = c : (removeSuffix cs)<|MERGE_RESOLUTION|>--- conflicted
+++ resolved
@@ -307,10 +307,7 @@
                   emitCase exprVar isFirst ((XObj (Sym firstPath _) caseLhsInfo _), caseExpr) =
                     -- Single variable
                     do appendToSrc (addIndent indent)
-<<<<<<< HEAD
-=======
                        when (not isFirst) (appendToSrc "else ")
->>>>>>> 2be1a6a2
                        appendToSrc ("if(true) {\n")
                        appendToSrc (addIndent indent' ++ tyToCLambdaFix exprTy ++ " " ++
                                     tempVarToAvoidClash ++ " = " ++ exprVar ++ ";\n")

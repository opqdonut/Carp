--- conflicted
+++ resolved
@@ -101,16 +101,10 @@
           [(_, Binder _ foundOne@(XObj (Lst ((XObj (External (Just overrideWithName)) _ _) : _)) _ _))] ->
             XObj (Sym (getPath foundOne) (LookupGlobalOverride overrideWithName)) i t
           [(e, Binder _ foundOne)] ->
-<<<<<<< HEAD
-            if envIsExternal e
-            then XObj (Sym (getPath foundOne) (LookupGlobal (if isExternalFunction foundOne then ExternalCode else CarpLand))) i t
-            else XObj (Sym (getPath foundOne) LookupLocal) i t
-=======
             case envMode e of
-              ExternalEnv -> XObj (Sym (getPath foundOne) LookupGlobal) i t
+              ExternalEnv -> XObj (Sym (getPath foundOne) (LookupGlobal (if isExternalFunction foundOne then ExternalCode else CarpLand))) i t
               RecursionEnv -> XObj (Sym (getPath foundOne) LookupRecursive) i t
               _ -> XObj (Sym (getPath foundOne) LookupLocal) i t
->>>>>>> f4977be7
           multiple ->
             case filter (not . envIsExternal . fst) multiple of
             -- There is at least one local binding, use the path of that one:

module Scoring (scoreTypeBinder, scoreValueBinder) where

import Debug.Trace
import qualified Data.Set as Set
import Data.Maybe (fromJust)

import Types
import Obj
import Lookup

-- | Scoring of types.
-- | The score is used for sorting the bindings before emitting them.
-- | A lower score means appearing earlier in the emitted file.
scoreTypeBinder :: TypeEnv -> Binder -> (Int, Binder)
scoreTypeBinder typeEnv b@(Binder _ (XObj (Lst (XObj x _ _ : XObj (Sym _ _) _ _ : _)) _ _)) =
  case x of
    Defalias aliasedType ->
      let selfName = ""
      -- we add 1 here because deftypes generate aliases that
      -- will at least have the same score as the type, but
      -- need to come after. the increment represents this dependency
      in  (depthOfType typeEnv Set.empty selfName aliasedType + 1, b)
    Typ (StructTy structName varTys) ->
      case lookupInEnv (SymPath [] structName) (getTypeEnv typeEnv) of
        Just (_, Binder _ typedef) -> let depth = ((depthOfDeftype typeEnv Set.empty typedef varTys), b)
                                    in  --trace ("depth of " ++ structName ++ ": " ++ show depth)
                                        depth
        Nothing -> error ("Can't find user defined type '" ++ structName ++ "' in type env.")
    DefSumtype (StructTy structName varTys) ->
      -- DUPLICATION FROM ABOVE:
      case lookupInEnv (SymPath [] structName) (getTypeEnv typeEnv) of
        Just (_, Binder _ typedef) -> let depth = ((depthOfDeftype typeEnv Set.empty typedef varTys), b)
                                    in  --trace ("depth of " ++ structName ++ ": " ++ show depth)
                                        depth
        Nothing -> error ("Can't find user defined type '" ++ structName ++ "' in type env.")
    DefSumtype (StructTy structName varTys) ->
      -- DUPLICATION FROM ABOVE:
      case lookupInEnv (SymPath [] structName) (getTypeEnv typeEnv) of
        Just (_, Binder _ typedef) -> let depth = ((depthOfDeftype typeEnv typedef varTys), b)
                                    in  --trace ("depth of " ++ structName ++ ": " ++ show depth)
                                        depth
        Nothing -> error ("Can't find user defined type '" ++ structName ++ "' in type env.")
    _ ->
      (500, b)
scoreTypeBinder _ b@(Binder _ (XObj (Mod _) _ _)) =
  (1000, b)
scoreTypeBinder _ x = error ("Can't score: " ++ show x)

depthOfDeftype :: TypeEnv -> Set.Set Ty -> XObj -> [Ty] -> Int
depthOfDeftype typeEnv visited (XObj (Lst (_ : XObj (Sym (SymPath _ selfName) _) _ _ : rest)) _ _) varTys =
  case concatMap expandCase rest of
    [] -> 100
    xs -> (maximum xs) + 1
  where
<<<<<<< HEAD
    depthsFromVarTys = map (depthOfType typeEnv selfName) varTys
=======
    depthsFromVarTys = map (depthOfType typeEnv visited selfName) varTys
>>>>>>> 2be1a6a2

    expandCase :: XObj -> [Int]
    expandCase (XObj (Arr arr) _ _) =
      let members = memberXObjsToPairs arr
<<<<<<< HEAD
          depthsFromMembers = map (depthOfType typeEnv selfName . snd) members
      in depthsFromMembers ++ depthsFromVarTys
    expandCase (XObj (Lst [XObj _ _ _, XObj (Arr sumtypeCaseTys) _ _]) _ _) =
      let depthsFromCaseTys = map (depthOfType typeEnv selfName) (map (fromJust . xobjToTy) sumtypeCaseTys)
=======
          depthsFromMembers = map (depthOfType typeEnv visited selfName . snd) members
      in depthsFromMembers ++ depthsFromVarTys
    expandCase (XObj (Lst [XObj _ _ _, XObj (Arr sumtypeCaseTys) _ _]) _ _) =
      let depthsFromCaseTys = map (depthOfType typeEnv visited selfName) (map (fromJust . xobjToTy) sumtypeCaseTys)
>>>>>>> 2be1a6a2
      in depthsFromCaseTys ++ depthsFromVarTys
    expandCase (XObj (Sym _ _) _ _) =
      []
    expandCase _ = error "Malformed case in typedef."
depthOfDeftype _ _ xobj _ =
  error ("Can't get dependency depth from " ++ show xobj)

depthOfType :: TypeEnv -> Set.Set Ty -> String -> Ty -> Int
depthOfType typeEnv visited selfName theType =
  if theType `elem` visited
  then 0
  else visitType theType
  where
    visitType :: Ty -> Int
    visitType t@(StructTy name varTys) = depthOfStructType (tyToC t) varTys
    visitType (FuncTy argTys retTy) =
      -- trace ("Depth of args of " ++ show argTys ++ ": " ++ show (map (visitType . Just) argTys))
      maximum (visitType retTy : fmap visitType argTys) + 1
    visitType (PointerTy p) = visitType p
    visitType (RefTy r) = visitType r
    visitType _ = 100

    depthOfStructType :: String -> [Ty] -> Int
    depthOfStructType name varTys =
      case name of
        "Array" -> depthOfVarTys
        _ | name == selfName -> 30
          | otherwise ->
              case lookupInEnv (SymPath [] name) (getTypeEnv typeEnv) of
                Just (_, Binder _ typedef) -> (depthOfDeftype typeEnv (Set.insert theType visited) typedef varTys) + 1
                Nothing -> --trace ("Unknown type: " ++ name) $
                           depthOfVarTys -- The problem here is that generic types don't generate
                                         -- their definition in time so we get nothing for those.
                                         -- Instead, let's try the type vars.
      where depthOfVarTys =
              case fmap (depthOfType typeEnv visited name) varTys of
                [] -> 50
                xs -> (maximum xs) + 1



-- | Scoring of value bindings ('def' and 'defn')
-- | The score is used for sorting the bindings before emitting them.
-- | A lower score means appearing earlier in the emitted file.
scoreValueBinder :: Env -> Set.Set SymPath -> Binder -> (Int, Binder)
scoreValueBinder globalEnv _ binder@(Binder _ (XObj (Lst ((XObj (External _) _ _) : _)) _ _)) =
  (0, binder)
scoreValueBinder globalEnv visited binder@(Binder _ (XObj (Lst [(XObj Def  _ _), XObj (Sym path Symbol) _ _, body]) _ _)) =
  (scoreBody globalEnv visited body, binder)
scoreValueBinder globalEnv visited binder@(Binder _ (XObj (Lst [(XObj Defn _ _), XObj (Sym path Symbol) _ _, _, body]) _ _)) =
  (scoreBody globalEnv visited body, binder)
scoreValueBinder _ _ binder =
  (0, binder)

scoreBody :: Env -> Set.Set SymPath -> XObj -> Int
scoreBody globalEnv visited root = visit root
  where
    visit xobj =
      case obj xobj of
        (Lst _) ->
          visitList xobj
        (Arr _) ->
          visitArray xobj
        (Sym path (LookupGlobal _ _)) ->
          if Set.member path visited
          then 0
          else case lookupInEnv path globalEnv of
                 Just (_, foundBinder) ->
                   let (score, _) = scoreValueBinder globalEnv (Set.insert path visited) foundBinder
                   in  score + 1
                 Nothing ->
                   error ("Failed to lookup '" ++ show path ++ "'.")
        _ -> 0
    visitList (XObj (Lst []) _ _) =
      0
    visitList (XObj (Lst xobjs) _ _) =
      maximum (fmap visit xobjs)
    visitArray (XObj (Arr []) _ _) =
      0
    visitArray (XObj (Arr xobjs) _ _) =
      maximum (fmap visit xobjs)<|MERGE_RESOLUTION|>--- conflicted
+++ resolved
@@ -33,13 +33,6 @@
                                     in  --trace ("depth of " ++ structName ++ ": " ++ show depth)
                                         depth
         Nothing -> error ("Can't find user defined type '" ++ structName ++ "' in type env.")
-    DefSumtype (StructTy structName varTys) ->
-      -- DUPLICATION FROM ABOVE:
-      case lookupInEnv (SymPath [] structName) (getTypeEnv typeEnv) of
-        Just (_, Binder _ typedef) -> let depth = ((depthOfDeftype typeEnv typedef varTys), b)
-                                    in  --trace ("depth of " ++ structName ++ ": " ++ show depth)
-                                        depth
-        Nothing -> error ("Can't find user defined type '" ++ structName ++ "' in type env.")
     _ ->
       (500, b)
 scoreTypeBinder _ b@(Binder _ (XObj (Mod _) _ _)) =
@@ -52,26 +45,15 @@
     [] -> 100
     xs -> (maximum xs) + 1
   where
-<<<<<<< HEAD
-    depthsFromVarTys = map (depthOfType typeEnv selfName) varTys
-=======
     depthsFromVarTys = map (depthOfType typeEnv visited selfName) varTys
->>>>>>> 2be1a6a2
 
     expandCase :: XObj -> [Int]
     expandCase (XObj (Arr arr) _ _) =
       let members = memberXObjsToPairs arr
-<<<<<<< HEAD
-          depthsFromMembers = map (depthOfType typeEnv selfName . snd) members
-      in depthsFromMembers ++ depthsFromVarTys
-    expandCase (XObj (Lst [XObj _ _ _, XObj (Arr sumtypeCaseTys) _ _]) _ _) =
-      let depthsFromCaseTys = map (depthOfType typeEnv selfName) (map (fromJust . xobjToTy) sumtypeCaseTys)
-=======
           depthsFromMembers = map (depthOfType typeEnv visited selfName . snd) members
       in depthsFromMembers ++ depthsFromVarTys
     expandCase (XObj (Lst [XObj _ _ _, XObj (Arr sumtypeCaseTys) _ _]) _ _) =
       let depthsFromCaseTys = map (depthOfType typeEnv visited selfName) (map (fromJust . xobjToTy) sumtypeCaseTys)
->>>>>>> 2be1a6a2
       in depthsFromCaseTys ++ depthsFromVarTys
     expandCase (XObj (Sym _ _) _ _) =
       []
